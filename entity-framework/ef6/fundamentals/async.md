---
title: "Async query and save - EF6"
author: divega
ms.date: "10/23/2016"
ms.assetid: d56e6f1d-4bd1-4b50-9558-9a30e04a8ec3
---
# Async query and save
> [!NOTE]
> **EF6 Onwards Only** - The features, APIs, etc. discussed in this page were introduced in Entity Framework 6. If you are using an earlier version, some or all of the information does not apply.

EF6 introduced support for asynchronous query and save using the [async and await keywords](https://msdn.microsoft.com/library/vstudio/hh191443.aspx) that were introduced in .NET 4.5. While not all applications may benefit from asynchrony, it can be used to improve client responsiveness and server scalability when handling long-running, network or I/O-bound tasks.

## When to really use async

The purpose of this walkthrough is to introduce the async concepts in a way that makes it easy to observe the difference between asynchronous and synchronous program execution. This walkthrough is not intended to illustrate any of the key scenarios where async programming provides benefits.

Async programming is primarily focused on freeing up the current managed thread (thread running .NET code) to do other work while it waits for an operation that does not require any compute time from a managed thread. For example, whilst the database engine is processing a query there is nothing to be done by .NET code.

In client applications (WinForms, WPF, etc.) the current thread can be used to keep the UI responsive while the async operation is performed. In server applications (ASP.NET etc.) the thread can be used to process other incoming requests - this can reduce memory usage and/or increase throughput of the server.

In most applications using async will have no noticeable benefits and even could be detrimental. Use tests, profiling and common sense to measure the impact of async in your particular scenario before committing to it.

Here are some more resources to learn about async:

-   [Brandon Bray’s overview of async/await in .NET 4.5](https://blogs.msdn.com/b/dotnet/archive/2012/04/03/async-in-4-5-worth-the-await.aspx)
-   [Asynchronous Programming](https://msdn.microsoft.com/library/hh191443.aspx) pages in the MSDN Library
-   [How to Build ASP.NET Web Applications Using Async](http://channel9.msdn.com/events/teched/northamerica/2013/dev-b337) (includes a demo of increased server throughput)

## Create the model

We’ll be using the [Code First workflow](~/ef6/modeling/code-first/workflows/new-database.md) to create our model and generate the database, however the asynchronous functionality will work with all EF models including those created with the EF Designer.

-   Create a Console Application and call it **AsyncDemo**
-   Add the EntityFramework NuGet package
    -   In Solution Explorer, right-click on the **AsyncDemo** project
    -   Select **Manage NuGet Packages…**
    -   In the Manage NuGet Packages dialog, Select the **Online** tab and choose the **EntityFramework** package
    -   Click **Install**
-   Add a **Model.cs** class with the following implementation

``` csharp
    using System.Collections.Generic;
    using System.Data.Entity;

    namespace AsyncDemo
    {
        public class BloggingContext : DbContext
        {
            public DbSet<Blog> Blogs { get; set; }
            public DbSet<Post> Posts { get; set; }
        }

        public class Blog
        {
            public int BlogId { get; set; }
            public string Name { get; set; }

            public virtual List<Post> Posts { get; set; }
        }

        public class Post
        {
            public int PostId { get; set; }
            public string Title { get; set; }
            public string Content { get; set; }

            public int BlogId { get; set; }
            public virtual Blog Blog { get; set; }
        }
    }
```

 

## Create a synchronous program

Now that we have an EF model, let's write some code that uses it to perform some data access.

-   Replace the contents of **Program.cs** with the following code

``` csharp
    using System;
    using System.Linq;

    namespace AsyncDemo
    {
        class Program
        {
            static void Main(string[] args)
            {
                PerformDatabaseOperations();

                Console.WriteLine("Quote of the day");
                Console.WriteLine(" Don't worry about the world coming to an end today... ");
                Console.WriteLine(" It's already tomorrow in Australia.");

                Console.WriteLine();
                Console.WriteLine("Press any key to exit...");
                Console.ReadKey();
            }

            public static void PerformDatabaseOperations()
            {
                using (var db = new BloggingContext())
                {
                    // Create a new blog and save it
                    db.Blogs.Add(new Blog
                    {
                        Name = "Test Blog #" + (db.Blogs.Count() + 1)
                    });
                    Console.WriteLine("Calling SaveChanges.");
                    db.SaveChanges();
                    Console.WriteLine("SaveChanges completed.");

                    // Query for all blogs ordered by name
                    Console.WriteLine("Executing query.");
                    var blogs = (from b in db.Blogs
                                orderby b.Name
                                select b).ToList();

                    // Write all blogs out to Console
<<<<<<< HEAD
                    Console.WriteLine();
                   Console.WriteLine("Query completed with following results:");
=======
                    Console.WriteLine("Query completed with following results:");
>>>>>>> d8ec0908
                    foreach (var blog in blogs)
                    {
                        Console.WriteLine(" " + blog.Name);
                    }
                }
            }
        }
    }
```

This code calls the **PerformDatabaseOperations** method which saves a new **Blog** to the database and then retrieves all **Blogs** from the database and prints them to the **Console**. After this, the program writes a quote of the day to the **Console**.

Since the code is synchronous, we can observe the following execution flow when we run the program:

1.  **SaveChanges** begins to push the new **Blog** to the database
2.  **SaveChanges** completes
3.  Query for all **Blogs** is sent to the database
4.  Query returns and results are written to **Console**
5.  Quote of the day is written to **Console**

![Sync Output](~/ef6/media/syncoutput.png) 

 

## Making it asynchronous

Now that we have our program up and running, we can begin making use of the new async and await keywords. We've made the following changes to Program.cs

1.  Line 2: The using statement for the **System.Data.Entity** namespace gives us access to the EF async extension methods.
2.  Line 4: The using statement for the **System.Threading.Tasks** namespace allows us to use the **Task** type.
3.  Line 12 & 18: We are capturing as task that monitors the progress of **PerformSomeDatabaseOperations** (line 12) and then blocking program execution for this task to complete once all the work for the program is done (line 18).
4.  Line 25: We've update **PerformSomeDatabaseOperations** to be marked as **async** and return a **Task**.
5.  Line 35: We're now calling the Async version of SaveChanges and awaiting it's completion.
6.  Line 42: We're now calling hte Async version of ToList and awaiting on the result.

For a comprehensive list of available extension methods in the System.Data.Entity namespace, refer to the QueryableExtensions class. *You’ll also need to add “using System.Data.Entity” to your using statements.*

``` csharp
    using System;
    using System.Data.Entity;
    using System.Linq;
    using System.Threading.Tasks;

    namespace AsyncDemo
    {
        class Program
        {
            static void Main(string[] args)
            {
                var task = PerformDatabaseOperations();

                Console.WriteLine("Quote of the day");
                Console.WriteLine(" Don't worry about the world coming to an end today... ");
                Console.WriteLine(" It's already tomorrow in Australia.");

                task.Wait();

                Console.WriteLine();
                Console.WriteLine("Press any key to exit...");
                Console.ReadKey();
            }

            public static async Task PerformDatabaseOperations()
            {
                using (var db = new BloggingContext())
                {
                    // Create a new blog and save it
                    db.Blogs.Add(new Blog
                    {
                        Name = "Test Blog #" + (db.Blogs.Count() + 1)
                    });
                    Console.WriteLine("Calling SaveChanges.");
                    await db.SaveChangesAsync();
                    Console.WriteLine("SaveChanges completed.");

                    // Query for all blogs ordered by name
                    Console.WriteLine("Executing query.");
                    var blogs = await (from b in db.Blogs
                                orderby b.Name
                                select b).ToListAsync();

                    // Write all blogs out to Console
                    Console.WriteLine("Query completed with following results:");
                    foreach (var blog in blogs)
                    {
                        Console.WriteLine(" - " + blog.Name);
                    }
                }
            }
        }
    }
```

Now that the code is asyncronous, we can observe a different execution flow when we run the program:

1.  **SaveChanges** begins to push the new **Blog** to the database
    *Once the command is sent to the database no more compute time is needed on the current managed thread. The **PerformDatabaseOperations** method returns (even though it hasn't finished executing) and program flow in the Main method continues.*
2.  **Quote of the day is written to Console**
    *Since there is no more work to do in the Main method, the managed thread is blocked on the Wait call until the database operation completes. Once it completes, the remainder of our **PerformDatabaseOperations*** will be executed.
3.  **SaveChanges** completes
4.  Query for all **Blogs** is sent to the database
    *Again, the managed thread is free to do other work while the query is processed in the database. Since all other execution has completed, the thread will just halt on the Wait call though.*
5.  Query returns and results are written to **Console**

![Async Output](~/ef6/media/asyncoutput.png) 

 

## The takeaway

We now saw how easy it is to make use of EF’s asynchronous methods. Although the advantages of async may not be very apparent with a simple console app, these same strategies can be applied in situations where long-running or network-bound activities might otherwise block the application, or cause a large number of threads to increase the memory footprint.<|MERGE_RESOLUTION|>--- conflicted
+++ resolved
@@ -119,12 +119,8 @@
                                 select b).ToList();
 
                     // Write all blogs out to Console
-<<<<<<< HEAD
-                    Console.WriteLine();
-                   Console.WriteLine("Query completed with following results:");
-=======
+
                     Console.WriteLine("Query completed with following results:");
->>>>>>> d8ec0908
                     foreach (var blog in blogs)
                     {
                         Console.WriteLine(" " + blog.Name);
